--- conflicted
+++ resolved
@@ -2,27 +2,6 @@
     subscription_name, subscription_type, cost_rubles, cost_stars, duration,
     is_active, models_count, photos_by_prompt_count, photos_by_image_count
 ) VALUES
-<<<<<<< HEAD
-    ('small_monthly',            'monthly',     900,  600,   30,     TRUE, 1, 50,  50),
-    ('middle_monthly',           'monthly',     1200, 1050,  30,     TRUE, 1, 150, 150),
-    ('large_monthly',            'monthly',     5500, 4900,  30,     TRUE, 2, 500, 500),
-
-    ('models_small_pack',        'models',      900,   800,  NULL,   TRUE, 1, 0, 0),
-    ('models_middle_pack',        'models',      1600,  1400,  NULL,  TRUE, 2, 0, 0),
-    ('models_large_pack',        'models',      3600,  3190,  NULL,  TRUE, 5, 0, 0),
-
-    ('generations_small_pack',  'generations',  400,   250,   NULL,   TRUE, 0, 50,   50),
-    ('generations_middle_pack',  'generations',  1000,  880,   NULL,   TRUE, 0, 150,  150),
-    ('generations_large_pack',  'generations',  1800,  1600,  NULL,   TRUE, 0, 300,  300),
-    ('generations_mega_pack',  'generations',  5500,  4800,  NULL,   TRUE, 0, 1000, 1000);
-
-
-
-
-
-1 star - 0.013$ -> 1.13 rub
-                    100
-=======
     ('monthly_small',            'monthly',       900,   375,   30,     TRUE, 1, 50,  50),
     ('monthly_middle',           'monthly',       1200,  495,  30,     TRUE, 1, 150, 150),
     ('monthly_large',            'monthly',       5300,  2200,  30,     TRUE, 2, 500, 500),
@@ -35,5 +14,4 @@
     ('generations_small_pack',   'generations',   1000,  415,   NULL,   TRUE, 0, 150,  150),
     ('generations_middle_pack',  'generations',   1800,  750,  NULL,   TRUE, 0, 300,  300),
     ('generations_large_pack',   'generations',   5500,  2290,  NULL,   TRUE, 0, 1000, 1000);
->>>>>>> e4ea345c
 
