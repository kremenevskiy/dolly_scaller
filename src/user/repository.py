--- conflicted
+++ resolved
@@ -152,13 +152,7 @@
         )
 
     @staticmethod
-    async def update_user_subscription_status(
-<<<<<<< HEAD
-        user_sub: model.UserSubscription, status: model.SubcriptionStatus
-=======
-            user_sub: model.UserSubscription
->>>>>>> 6a98747b
-    ) -> None:
+    async def update_user_subscription_status(user_sub: model.UserSubscription) -> None:
         # Update subscription details
         update_subscription_query = """
             UPDATE user_subscriptions
